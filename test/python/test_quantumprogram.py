# -*- coding: utf-8 -*-

# Copyright 2017 IBM RESEARCH. All Rights Reserved.
#
# Licensed under the Apache License, Version 2.0 (the "License");
# you may not use this file except in compliance with the License.
# You may obtain a copy of the License at
#
#     http://www.apache.org/licenses/LICENSE-2.0
#
# Unless required by applicable law or agreed to in writing, software
# distributed under the License is distributed on an "AS IS" BASIS,
# WITHOUT WARRANTIES OR CONDITIONS OF ANY KIND, either express or implied.
# See the License for the specific language governing permissions and
# limitations under the License.
# =============================================================================
"""
Quantum Program QISKit Test.
"""

import sys
import os
import unittest
import numpy as np
import logging

sys.path.append(os.path.join(os.path.dirname(__file__), '../..'))
from qiskit import QuantumProgram
from qiskit import Result
from qiskit import QuantumCircuit
from qiskit import QuantumRegister
from qiskit import ClassicalRegister
from qiskit import QISKitError
import qiskit.backends
from IBMQuantumExperience import IBMQuantumExperience
from IBMQuantumExperience import RegisterSizeError


QASM_FILE_PATH = os.path.join(os.path.dirname(__file__),
                              '../../examples/qasm/entangled_registers.qasm')
QASM_FILE_PATH_2 = os.path.join(os.path.dirname(__file__),
                                '../../examples/qasm/plaquette_check.qasm')


# We need the environment variable for Travis.
try:
    # We don't know from where the user is running the example,
    # so we need a relative position from this file path.
    # TODO: Relative imports for intra-package imports are highly discouraged.
    # http://stackoverflow.com/a/7506006
    sys.path.append(os.path.join(os.path.dirname(__file__), '..'))
    import Qconfig
    QE_TOKEN = Qconfig.APItoken
    # TODO: Why "APItoken" is in the root (the unique) and
    # "url" inside "config"?
    # (also unique) -> make it consistent.
    QE_URL = Qconfig.config["url"]
except ImportError:
    if 'QE_TOKEN' in os.environ and 'QE_URL' in os.environ:
        QE_TOKEN = os.environ["QE_TOKEN"]
        QE_URL = os.environ["QE_URL"]

TRAVIS_FORK_PULL_REQUEST = False
if ('TRAVIS_PULL_REQUEST_SLUG' in os.environ
    and os.environ['TRAVIS_PULL_REQUEST_SLUG']):
    if os.environ['TRAVIS_REPO_SLUG'] != os.environ['TRAVIS_PULL_REQUEST_SLUG']:
        TRAVIS_FORK_PULL_REQUEST = True


class TestQuantumProgram(unittest.TestCase):
    """QISKIT QuatumProgram Object Tests."""

    @classmethod
    def setUpClass(cls):
        cls.moduleName = os.path.splitext(__file__)[0]
        cls.log = logging.getLogger(__name__)
        cls.log.setLevel(logging.INFO)
        logFileName = cls.moduleName + '.log'
        handler = logging.FileHandler(logFileName)
        handler.setLevel(logging.INFO)
        log_fmt = ('{}.%(funcName)s:%(levelname)s:%(asctime)s:'
                   ' %(message)s'.format(cls.__name__))
        formatter = logging.Formatter(log_fmt)
        handler.setFormatter(formatter)
        cls.log.addHandler(handler)

    def setUp(self):
        # Define Program Specifications.
        self.QPS_SPECS = {
            "circuits": [{
                "name": "circuitName",
                "quantum_registers": [{
                    "name": "qname",
                    "size": 3}],
                "classical_registers": [{
                    "name": "cname",
                    "size": 3}]
            }]
}

    ###############################################################
    # Tests to initiate an build a quantum program
    ###############################################################

    def test_create_program_with_specs(self):
        """Test Quantum Object Factory creation using Specs deffinition object.

        If all is correct we get a object intstance of QuantumProgram

        Previusly:
            Objects:
                QPS_SPECS
            Libraries:
                from qiskit import QuantumProgram

        """
        result = QuantumProgram(specs=self.QPS_SPECS)
        self.assertIsInstance(result, QuantumProgram)

    def test_create_program(self):
        """Test Quantum Object Factory creation Without Specs deffinition object.

        If all is correct we get a object intstance of QuantumProgram

        Previusly:
            Libraries:
                from qiskit import QuantumProgram
        """
        result = QuantumProgram()
        self.assertIsInstance(result, QuantumProgram)

    @unittest.skipIf(TRAVIS_FORK_PULL_REQUEST, 'Travis fork pull request')
    def test_config_scripts_file(self):
        """Test Qconfig.

        in this case we check if the QE_URL API is defined.

        Previusly:
            Libraries:
                import Qconfig
        """
        self.assertEqual(
            QE_URL,
            "https://quantumexperience.ng.bluemix.net/api")

    def test_create_classical_register(self):
        """Test create_classical_register.

        If all is correct we get a object intstance of ClassicalRegister

        Previusly:
            Libraries:
                from qiskit import QuantumProgram
                from qiskit import ClassicalRegister
        """
        QP_program = QuantumProgram()
        cr = QP_program.create_classical_register("cr", 3, verbose=False)
        self.assertIsInstance(cr, ClassicalRegister)

    def test_create_quantum_register(self):
        """Test create_quantum_register.

        If all is correct we get a object intstance of QuantumRegister

        Previusly:
            Libraries:
                from qiskit import QuantumProgram
                from qiskit import QuantumRegister
        """
        QP_program = QuantumProgram()
        qr = QP_program.create_quantum_register("qr", 3, verbose=False)
        self.assertIsInstance(qr, QuantumRegister)

    def test_fail_create_quantum_register(self):
        """Test create_quantum_register.

        If all is correct we get a object intstance of QuantumRegister and
        QISKitError

        Previusly:
            Libraries:
                from qiskit import QuantumProgram
                from qiskit import QuantumRegister
                from qiskit import QISKitError
        """
        QP_program = QuantumProgram()
        qr1 = QP_program.create_quantum_register("qr", 3, verbose=False)
        self.assertIsInstance(qr1, QuantumRegister)
        self.assertRaises(QISKitError, QP_program.create_quantum_register,
                          "qr", 2, verbose=False)

    def test_fail_create_classical_register(self):
        """Test create_quantum_register.

        If all is correct we get a object intstance of QuantumRegister and
        QISKitError

        Previusly:
            Libraries:
                from qiskit import QuantumProgram
                from qiskit import QuantumRegister
                from qiskit import QISKitError
        """
        QP_program = QuantumProgram()
        cr1 = QP_program.create_classical_register("cr", 3, verbose=False)
        self.assertIsInstance(cr1, ClassicalRegister)
        self.assertRaises(QISKitError,
                          QP_program.create_classical_register, "cr", 2,
                          verbose=False)

    def test_create_quantum_register_same(self):
        """Test create_quantum_register of same name and size.

        If all is correct we get a single classical register

        Previusly:
            Libraries:
                from qiskit import QuantumProgram
                from qiskit import QuantumRegister
        """
        QP_program = QuantumProgram()
        qr1 = QP_program.create_quantum_register("qr", 3, verbose=False)
        qr2 = QP_program.create_quantum_register("qr", 3, verbose=False)
        self.assertIs(qr1, qr2)

    def test_create_classical_register_same(self):
        """Test create_classical_register of same name and size.

        If all is correct we get a single classical register

        Previusly:
            Libraries:
                from qiskit import QuantumProgram
                from qiskit import ClassicalRegister
        """
        QP_program = QuantumProgram()
        cr1 = QP_program.create_classical_register("cr", 3, verbose=False)
        cr2 = QP_program.create_classical_register("cr", 3, verbose=False)
        self.assertIs(cr1, cr2)

    def test_create_classical_registers(self):
        """Test create_classical_registers.

        If all is correct we get a object intstance of list[ClassicalRegister]

        Previusly:
            Libraries:
                from qiskit import QuantumProgram
                from qiskit import ClassicalRegister
        """
        QP_program = QuantumProgram()
        classical_registers = [{"name": "c1", "size": 4},
                               {"name": "c2", "size": 2}]
        crs = QP_program.create_classical_registers(classical_registers)
        for i in crs:
            self.assertIsInstance(i, ClassicalRegister)

    def test_create_quantum_registers(self):
        """Test create_quantum_registers.

        If all is correct we get a object intstance of list[QuantumRegister]

        Previusly:
            Libraries:
                from qiskit import QuantumProgram
                from qiskit import QuantumRegister
        """
        QP_program = QuantumProgram()
        quantum_registers = [{"name": "q1", "size": 4},
                             {"name": "q2", "size": 2}]
        qrs = QP_program.create_quantum_registers(quantum_registers)
        for i in qrs:
            self.assertIsInstance(i, QuantumRegister)

    def test_create_circuit(self):
        """Test create_circuit.

        If all is correct we get a object intstance of QuantumCircuit

        Previusly:
            Libraries:
                from qiskit import QuantumProgram
                from qiskit import QuantumCircuit
        """
        QP_program = QuantumProgram()
        qr = QP_program.create_quantum_register("qr", 3, verbose=False)
        cr = QP_program.create_classical_register("cr", 3, verbose=False)
        qc = QP_program.create_circuit("qc", [qr], [cr])
        self.assertIsInstance(qc, QuantumCircuit)

    def test_create_several_circuits(self):
        """Test create_circuit with several inputs.

        If all is correct we get a object intstance of QuantumCircuit

        Previusly:
            Libraries:
                from qiskit import QuantumProgram
                from qiskit import QuantumCircuit
        """
        QP_program = QuantumProgram()
        qr1 = QP_program.create_quantum_register("qr1", 3, verbose=False)
        cr1 = QP_program.create_classical_register("cr1", 3, verbose=False)
        qr2 = QP_program.create_quantum_register("qr2", 3, verbose=False)
        cr2 = QP_program.create_classical_register("cr2", 3, verbose=False)
        qc1 = QP_program.create_circuit("qc1", [qr1], [cr1])
        qc2 = QP_program.create_circuit("qc2", [qr2], [cr2])
        qc3 = QP_program.create_circuit("qc2", [qr1, qr2], [cr1, cr2])
        self.assertIsInstance(qc1, QuantumCircuit)
        self.assertIsInstance(qc2, QuantumCircuit)
        self.assertIsInstance(qc3, QuantumCircuit)

    def test_load_qasm_file(self):
        """Test load_qasm_file and get_circuit.

        If all is correct we should get the qasm file loaded in QASM_FILE_PATH

        Previusly:
            Libraries:
                from qiskit import QuantumProgram
        """
        QP_program = QuantumProgram()
        name = QP_program.load_qasm_file(QASM_FILE_PATH, name="",
                                         verbose=False)
        result = QP_program.get_circuit(name)
        to_check = result.qasm()
        self.log.info(to_check)
        self.assertEqual(len(to_check), 554)

    def test_fail_load_qasm_file(self):
        """Test fail_load_qasm_file.

        If all is correct we should get a QISKitError

        Previusly:
            Libraries:
                from qiskit import QuantumProgram
                from qiskit import QISKitError
        """
        QP_program = QuantumProgram()
        self.assertRaises(QISKitError,
                          QP_program.load_qasm_file, "", name=None,
                          verbose=False)

    def test_load_qasm_text(self):
        """Test load_qasm_text and get_circuit.

        If all is correct we should get the qasm file loaded from the string

        Previusly:
            Libraries:
                from qiskit import QuantumProgram
        """
        QP_program = QuantumProgram()
        QASM_string = "// A simple 8 qubit example\nOPENQASM 2.0;\n"
        QASM_string += "include \"qelib1.inc\";\nqreg a[4];\n"
        QASM_string += "qreg b[4];\ncreg c[4];\ncreg d[4];\nh a;\ncx a, b;\n"
        QASM_string += "barrier a;\nbarrier b;\nmeasure a[0]->c[0];\n"
        QASM_string += "measure a[1]->c[1];\nmeasure a[2]->c[2];\n"
        QASM_string += "measure a[3]->c[3];\nmeasure b[0]->d[0];\n"
        QASM_string += "measure b[1]->d[1];\nmeasure b[2]->d[2];\n"
        QASM_string += "measure b[3]->d[3];"
        name = QP_program.load_qasm_text(QASM_string, verbose=False)
        result = QP_program.get_circuit(name)
        to_check = result.qasm()
        self.log.info(to_check)
        self.assertEqual(len(to_check), 554)

    def test_get_register_and_circuit(self):
        """Test get_quantum_registers, get_classical_registers, and get_circuit.

        If all is correct we get a object intstance of QuantumCircuit,
        QuantumRegister, ClassicalRegister

        Previusly:
            Libraries:
                from qiskit import QuantumProgram
        """
        QP_program = QuantumProgram(specs=self.QPS_SPECS)
        qc = QP_program.get_circuit("circuitName")
        qr = QP_program.get_quantum_register("qname")
        cr = QP_program.get_classical_register("cname")
        self.assertIsInstance(qc, QuantumCircuit)
        self.assertIsInstance(qr, QuantumRegister)
        self.assertIsInstance(cr, ClassicalRegister)

    def test_get_register_and_circuit_names(self):
        """Get the names of the circuits and registers.

        If all is correct we should get the arrays of the names

        Previusly:
            Libraries:
                from qiskit import QuantumProgram
        """
        QP_program = QuantumProgram()
        qr1 = QP_program.create_quantum_register("qr1", 3, verbose=False)
        cr1 = QP_program.create_classical_register("cr1", 3, verbose=False)
        qr2 = QP_program.create_quantum_register("qr2", 3, verbose=False)
        cr2 = QP_program.create_classical_register("cr2", 3, verbose=False)
        QP_program.create_circuit("qc1", [qr1], [cr1])
        QP_program.create_circuit("qc2", [qr2], [cr2])
        QP_program.create_circuit("qc2", [qr1, qr2], [cr1, cr2])
        qrn = QP_program.get_quantum_register_names()
        crn = QP_program.get_classical_register_names()
        qcn = QP_program.get_circuit_names()
        self.assertEqual(qrn, {'qr1', 'qr2'})
        self.assertEqual(crn, {'cr1', 'cr2'})
        self.assertEqual(qcn, {'qc1', 'qc2'})

    def test_get_qasm(self):
        """Test the get_qasm.

        If all correct the qasm output should be of a certain lenght

        Previusly:
            Libraries:
                from qiskit import QuantumProgram
        """
        QP_program = QuantumProgram(specs=self.QPS_SPECS)
        qc = QP_program.get_circuit("circuitName")
        qr = QP_program.get_quantum_register("qname")
        cr = QP_program.get_classical_register("cname")
        qc.h(qr[0])
        qc.cx(qr[0], qr[1])
        qc.cx(qr[1], qr[2])
        qc.measure(qr[0], cr[0])
        qc.measure(qr[1], cr[1])
        qc.measure(qr[2], cr[2])
        result = QP_program.get_qasm("circuitName")
        self.assertEqual(len(result), 212)

    def test_get_qasms(self):
        """Test the get_qasms.

        If all correct the qasm output for each circuit should be of a certain
        lenght

        Previusly:
            Libraries:
                from qiskit import QuantumProgram
        """
        QP_program = QuantumProgram()
        qr = QP_program.create_quantum_register("qr", 3, verbose=False)
        cr = QP_program.create_classical_register("cr", 3, verbose=False)
        qc1 = QP_program.create_circuit("qc1", [qr], [cr])
        qc2 = QP_program.create_circuit("qc2", [qr], [cr])
        qc1.h(qr[0])
        qc1.cx(qr[0], qr[1])
        qc1.cx(qr[1], qr[2])
        qc1.measure(qr[0], cr[0])
        qc1.measure(qr[1], cr[1])
        qc1.measure(qr[2], cr[2])
        qc2.h(qr)
        qc2.measure(qr[0], cr[0])
        qc2.measure(qr[1], cr[1])
        qc2.measure(qr[2], cr[2])
        result = QP_program.get_qasms(["qc1", "qc2"])
        self.assertEqual(len(result[0]), 173)
        self.assertEqual(len(result[1]), 159)

    def test_get_qasm_all_gates(self):
        """Test the get_qasm for more gates.

        If all correct the qasm output should be of a certain lenght

        Previusly:
            Libraries:
                from qiskit import QuantumProgram
        """
        QP_program = QuantumProgram(specs=self.QPS_SPECS)
        qc = QP_program.get_circuit("circuitName")
        qr = QP_program.get_quantum_register("qname")
        cr = QP_program.get_classical_register("cname")
        qc.u1(0.3, qr[0])
        qc.u2(0.2, 0.1, qr[1])
        qc.u3(0.3, 0.2, 0.1, qr[2])
        qc.s(qr[1])
        qc.s(qr[2]).inverse()
        qc.cx(qr[1], qr[2])
        qc.barrier()
        qc.cx(qr[0], qr[1])
        qc.h(qr[0])
        qc.x(qr[2]).c_if(cr, 0)
        qc.y(qr[2]).c_if(cr, 1)
        qc.z(qr[2]).c_if(cr, 2)
        qc.barrier(qr)
        qc.measure(qr[0], cr[0])
        qc.measure(qr[1], cr[1])
        qc.measure(qr[2], cr[2])
        result = QP_program.get_qasm('circuitName')
        self.assertEqual(len(result), 535)

    def test_get_initial_circuit(self):
        """Test get_initial_circuit.

        If all correct is should be of the circuit form.

        Previusly:
            Libraries:
                from qiskit import QuantumProgram
        """
        QP_program = QuantumProgram(specs=self.QPS_SPECS)
        qc = QP_program.get_initial_circuit()
        self.assertIsInstance(qc, QuantumCircuit)

    def test_save(self):
        """Test save.

        Save a Quantum Program in Json file
        """
        QP_program = QuantumProgram(specs=self.QPS_SPECS)

        qc = QP_program.get_circuit("circuitName")
        qr = QP_program.get_quantum_register("qname")
        cr = QP_program.get_classical_register("cname")

        qc.u3(0.3, 0.2, 0.1, qr[0])
        qc.h(qr[1])
        qc.cx(qr[1], qr[2])
        qc.barrier()
        qc.cx(qr[0], qr[1])
        qc.h(qr[0])
        qc.z(qr[2]).c_if(cr, 1)
        qc.x(qr[2]).c_if(cr, 1)
        qc.measure(qr[0], cr[0])
        qc.measure(qr[1], cr[1])

        result = QP_program.save(os.path.dirname(os.path.abspath(__file__))
                                 + "/test_save.json", beauty=True)

        self.assertEqual(result['status'], 'Done')

    def test_save_wrong(self):
        """Test save wrong.

        Save a Quantum Program in Json file: Errors Control
        """
        QP_program = QuantumProgram(specs=self.QPS_SPECS)
        self.assertRaises(LookupError, QP_program.load)

    def test_load(self):
        """Test load Json.

        Load a Json Quantum Program
        """
        QP_program = QuantumProgram(specs=self.QPS_SPECS)

        result = QP_program.load(os.path.dirname(os.path.abspath(__file__))
                                 + "/test_load.json")
        self.assertEqual(result['status'], 'Done')

        check_result = QP_program.get_qasm('circuitName')
        self.assertEqual(len(check_result), 1872)

    def test_load_wrong(self):
        """Test load Json.

        Load a Json Quantum Program: Errors Control.
        """
        QP_program = QuantumProgram(specs=self.QPS_SPECS)
        self.assertRaises(LookupError, QP_program.load)

    ###############################################################
    # Tests for working with backends
    ###############################################################

    @unittest.skipIf(TRAVIS_FORK_PULL_REQUEST, 'Travis fork pull request')
    def test_setup_api(self):
        """Check the api is set up.

        If all correct is should be true.
        """
        QP_program = QuantumProgram(specs=self.QPS_SPECS)
        QP_program.set_api(QE_TOKEN, QE_URL)
        config = QP_program.get_api_config()
        self.assertTrue(config)

    @unittest.skipIf(TRAVIS_FORK_PULL_REQUEST, 'Travis fork pull request')
    def test_available_backends_exist(self):
        """Test if there are available backends.

        If all correct some should exists (even if offline).
        """
        QP_program = QuantumProgram(specs=self.QPS_SPECS)
        QP_program.set_api(QE_TOKEN, QE_URL)
        available_backends = QP_program.available_backends()
        self.assertTrue(available_backends)

    def test_local_backends_exist(self):
        """Test if there are local backends.

        If all correct some should exists (even if ofline).
        """
<<<<<<< HEAD
        QP_program = QuantumProgram(specs=QPS_SPECS)
        local_backends = qiskit.backends.local_backends()
=======
        QP_program = QuantumProgram(specs=self.QPS_SPECS)
        local_backends = QP_program.local_backends()
>>>>>>> 03222c96
        self.assertTrue(local_backends)

    @unittest.skipIf(TRAVIS_FORK_PULL_REQUEST, 'Travis fork pull request')
    def test_online_backends_exist(self):
        """Test if there are online backends.

        If all correct some should exists.
        """
        # TODO: Jay should we check if we the QX is online before runing.
        QP_program = QuantumProgram(specs=self.QPS_SPECS)
        QP_program.set_api(QE_TOKEN, QE_URL)
        online_backends = QP_program.online_backends()
        self.log.info(online_backends)
        self.assertTrue(online_backends)

    @unittest.skipIf(TRAVIS_FORK_PULL_REQUEST, 'Travis fork pull request')
    def test_online_devices(self):
        """Test if there are online backends (which are devices).

        If all correct some should exists. NEED internet connection for this.
        """
        # TODO: Jay should we check if we the QX is online before runing.
        qp = QuantumProgram(specs=self.QPS_SPECS)
        qp.set_api(QE_TOKEN, QE_URL)
        online_devices = qp.online_devices()
        self.log.info(online_devices)
        self.assertTrue(isinstance(online_devices, list))

    @unittest.skipIf(TRAVIS_FORK_PULL_REQUEST, 'Travis fork pull request')
    def test_online_simulators(self):
        """Test if there are online backends (which are simulators).

        If all correct some should exists. NEED internet connection for this.
        """
        # TODO: Jay should we check if we the QX is online before runing.
        qp = QuantumProgram(specs=self.QPS_SPECS)
        qp.set_api(QE_TOKEN, QE_URL)
        online_simulators = qp.online_simulators()
        self.log.info(online_simulators)
        self.assertTrue(isinstance(online_simulators, list))

    def test_backend_status(self):
        """Test backend_status.

        If all correct should return dictionary with available: True/False.
        """
        QP_program = QuantumProgram(specs=self.QPS_SPECS)
        out = QP_program.get_backend_status("local_qasm_simulator")
        self.assertIn(out['available'], [True])

    def test_backend_status_fail(self):
        """Test backend_status.

        If all correct should return dictionary with available: True/False.
        """
        qp = QuantumProgram(specs=self.QPS_SPECS)
        self.assertRaises(ValueError, qp.get_backend_status, "fail")

    def test_get_backend_configuration(self):
        """Test get_backend_configuration.

        If all correct should return configuration for the
        local_qasm_simulator.
        """
<<<<<<< HEAD
        qp = QuantumProgram(specs=QPS_SPECS)
        config_keys = {'name', 'simulator', 'local', 'description',
                       'coupling_map', 'basis_gates'}
        backend_config = qp.get_backend_configuration("local_qasm_simulator")
        self.assertTrue(config_keys < backend_config.keys())
=======
        qp = QuantumProgram(specs=self.QPS_SPECS)
        test = len(qp.get_backend_configuration("local_qasm_simulator"))
        self.assertEqual(test, 6)
>>>>>>> 03222c96

    def test_get_backend_configuration_fail(self):
        """Test get_backend_configuration fail.

        If all correct should return LookupError.
        """
        qp = QuantumProgram(specs=self.QPS_SPECS)
        # qp.get_backend_configuration("fail")
        self.assertRaises(LookupError, qp.get_backend_configuration, "fail")


    @unittest.skipIf(TRAVIS_FORK_PULL_REQUEST, 'Travis fork pull request')
    def test_get_backend_calibration(self):
        """Test get_backend_calibration.

        If all correct should return dictionay on length 4.
        """
        QP_program = QuantumProgram(specs=self.QPS_SPECS)
        QP_program.set_api(QE_TOKEN, QE_URL)
        backend_list = QP_program.online_backends()
        if backend_list:
            backend = backend_list[0]
        result = QP_program.get_backend_calibration(backend)
        self.log.info(result)
        self.assertEqual(len(result), 4)

    @unittest.skipIf(TRAVIS_FORK_PULL_REQUEST, 'Travis fork pull request')
    def test_get_backend_parameters(self):
        """Test get_backend_parameters.

        If all correct should return dictionay on length 4.
        """
        QP_program = QuantumProgram(specs=self.QPS_SPECS)
        QP_program.set_api(QE_TOKEN, QE_URL)
        backend_list = QP_program.online_backends()
        if backend_list:
            backend = backend_list[0]
        result = QP_program.get_backend_parameters(backend)
        self.log.info(result)
        self.assertEqual(len(result), 4)

    ###############################################################
    # Test for compile
    ###############################################################

    def test_compile_program(self):
        """Test compile_program.

        If all correct should return COMPLETED.
        """
        QP_program = QuantumProgram(specs=self.QPS_SPECS)
        qc = QP_program.get_circuit("circuitName")
        qr = QP_program.get_quantum_register("qname")
        cr = QP_program.get_classical_register("cname")
        qc.h(qr[0])
        qc.cx(qr[0], qr[1])
        qc.measure(qr[0], cr[0])
        qc.measure(qr[1], cr[1])
        backend = 'test'
        coupling_map = None
        out = QP_program.compile(['circuitName'], backend=backend,
                                 coupling_map=coupling_map, qobj_id='cooljob')
        self.log.info(out)
        self.assertEqual(len(out), 3)

    def test_get_compiled_configuration(self):
        """Test compiled_configuration.

        If all correct should return lenght 6 dictionary.
        """
        QP_program = QuantumProgram(specs=self.QPS_SPECS)
        qc = QP_program.get_circuit("circuitName")
        qr = QP_program.get_quantum_register("qname")
        cr = QP_program.get_classical_register("cname")
        qc.h(qr[0])
        qc.cx(qr[0], qr[1])
        qc.measure(qr[0], cr[0])
        qc.measure(qr[1], cr[1])
        backend = 'local_qasm_simulator'
        coupling_map = None
        qobj = QP_program.compile(['circuitName'], backend=backend,
                                  coupling_map=coupling_map)
        result = QP_program.get_compiled_configuration(qobj, 'circuitName')
        self.log.info(result)
        self.assertEqual(len(result), 4)

    def test_get_compiled_qasm(self):
        """Test get_compiled_qasm.

        If all correct should return lenght  dictionary.
        """
        QP_program = QuantumProgram(specs=self.QPS_SPECS)
        qc = QP_program.get_circuit("circuitName")
        qr = QP_program.get_quantum_register("qname")
        cr = QP_program.get_classical_register("cname")
        qc.h(qr[0])
        qc.cx(qr[0], qr[1])
        qc.measure(qr[0], cr[0])
        qc.measure(qr[1], cr[1])
        backend = 'local_qasm_simulator'
        coupling_map = None
        qobj = QP_program.compile(['circuitName'], backend=backend,
                                  coupling_map=coupling_map)
        result = QP_program.get_compiled_qasm(qobj, 'circuitName',)
        self.log.info(result)
        self.assertEqual(len(result), 184)

    def test_get_execution_list(self):
        """Test get_execution_list.

        If all correct should return {'local_qasm_simulator': ['circuitName']}.
        """
        QP_program = QuantumProgram(specs=self.QPS_SPECS)
        qc = QP_program.get_circuit("circuitName")
        qr = QP_program.get_quantum_register("qname")
        cr = QP_program.get_classical_register("cname")
        qc.h(qr[0])
        qc.cx(qr[0], qr[1])
        qc.measure(qr[0], cr[0])
        qc.measure(qr[1], cr[1])
        backend = 'local_qasm_simulator'
        coupling_map = None
        qobj = QP_program.compile(['circuitName'], backend=backend,
                                  coupling_map=coupling_map, qobj_id='cooljob')
        result = QP_program.get_execution_list(qobj)
        self.log.info(result)
        self.assertEqual(result, ['circuitName'])

    def test_compile_coupling_map(self):
        """Test compile_coupling_map.

        If all correct should return data with the same stats. The circuit may
        be different.
        """
        QP_program = QuantumProgram()
        q = QP_program.create_quantum_register("q", 3, verbose=False)
        c = QP_program.create_classical_register("c", 3, verbose=False)
        qc = QP_program.create_circuit("circuitName", [q], [c])
        qc.h(q[0])
        qc.cx(q[0], q[1])
        qc.cx(q[0], q[2])
        qc.measure(q[0], c[0])
        qc.measure(q[1], c[1])
        qc.measure(q[2], c[2])
        backend = 'local_qasm_simulator'  # the backend to run on
        shots = 1024  # the number of shots in the experiment.
        coupling_map = {0: [1], 1: [2]}
        initial_layout = {("q", 0): ("q", 0), ("q", 1): ("q", 1),
                          ("q", 2): ("q", 2)}
        circuits = ["circuitName"]
        qobj = QP_program.compile(circuits, backend=backend, shots=shots,
                                  coupling_map=coupling_map,
                                  initial_layout=initial_layout, seed=88)
        result = QP_program.run(qobj)
        to_check = QP_program.get_qasm("circuitName")
        self.assertEqual(len(to_check), 160)
        self.assertEqual(result.get_counts("circuitName"),
                         {'000': 518, '111': 506})

    ###############################################################
    # Test for running programs
    ###############################################################

    def test_run_program(self):
        """Test run.

        If all correct should the data.
        """
        QP_program = QuantumProgram(specs=self.QPS_SPECS)
        qr = QP_program.get_quantum_register("qname")
        cr = QP_program.get_classical_register("cname")
        qc2 = QP_program.create_circuit("qc2", [qr], [cr])
        qc3 = QP_program.create_circuit("qc3", [qr], [cr])
        qc2.h(qr[0])
        qc2.cx(qr[0], qr[1])
        qc2.cx(qr[0], qr[2])
        qc3.h(qr)
        qc2.measure(qr, cr)
        qc3.measure(qr, cr)
        circuits = ['qc2', 'qc3']
        shots = 1024  # the number of shots in the experiment.
        backend = 'local_qasm_simulator'
        qobj = QP_program.compile(circuits, backend=backend, shots=shots,
                                  seed=88)
        out = QP_program.run(qobj)
        results2 = out.get_counts('qc2')
        results3 = out.get_counts('qc3')
        self.assertEqual(results2, {'000': 518, '111': 506})
        self.assertEqual(results3, {'001': 119, '111': 129, '110': 134,
                                    '100': 117, '000': 129, '101': 126,
                                    '010': 145, '011': 125})

    def test_run_async_program(self):
        """Test run_async.

        If all correct should the data.
        """
        QP_program = QuantumProgram(specs=self.QPS_SPECS)
        qr = QP_program.get_quantum_register("qname")
        cr = QP_program.get_classical_register("cname")
        qc2 = QP_program.create_circuit("qc2", [qr], [cr])
        qc3 = QP_program.create_circuit("qc3", [qr], [cr])
        qc2.h(qr[0])
        qc2.cx(qr[0], qr[1])
        qc2.cx(qr[0], qr[2])
        qc3.h(qr)
        qc2.measure(qr, cr)
        qc3.measure(qr, cr)
        circuits = ['qc2', 'qc3']
        shots = 1024  # the number of shots in the experiment.
        backend = 'local_qasm_simulator'
        qobj = QP_program.compile(circuits, backend=backend, shots=shots,
                                  seed=88)

        def _job_done_callback(result):
            results2 = result.get_counts('qc2')
            results3 = result.get_counts('qc3')
            self.assertEqual(results2, {'000': 518, '111': 506})
            self.assertEqual(results3, {'001': 119, '111': 129, '110': 134,
                                        '100': 117, '000': 129, '101': 126,
                                        '010': 145, '011': 125})

        out = QP_program.run_async(qobj, callback=_job_done_callback)


    def test_run_batch(self):
        """Test run_batch

        If all correct should the data.
        """
        QP_program = QuantumProgram(specs=self.QPS_SPECS)
        qr = QP_program.get_quantum_register("qname")
        cr = QP_program.get_classical_register("cname")
        qc2 = QP_program.create_circuit("qc2", [qr], [cr])
        qc3 = QP_program.create_circuit("qc3", [qr], [cr])
        qc2.h(qr[0])
        qc2.cx(qr[0], qr[1])
        qc2.cx(qr[0], qr[2])
        qc3.h(qr)
        qc2.measure(qr, cr)
        qc3.measure(qr, cr)
        circuits = ['qc2', 'qc3']
        shots = 1024  # the number of shots in the experiment.
        backend = 'local_qasm_simulator'
        qobj_list = [ QP_program.compile(circuits, backend=backend, shots=shots,
                      seed=88),
                      QP_program.compile(circuits, backend=backend, shots=shots,
                      seed=88),
                      QP_program.compile(circuits, backend=backend, shots=shots,
                      seed=88),
                      QP_program.compile(circuits, backend=backend, shots=shots,
                      seed=88) ]

        results = QP_program.run_batch(qobj_list)
        for result in results:
            counts2 = result.get_counts('qc2')
            counts3 = result.get_counts('qc3')
            self.assertEqual(counts2, {'000': 518, '111': 506})
            self.assertEqual(counts3, {'001': 119, '111': 129, '110': 134,
                                       '100': 117, '000': 129, '101': 126,
                                       '010': 145, '011': 125})

    def test_run_batch_async(self):
        """Test run_batch_async

        If all correct should the data.
        """
        QP_program = QuantumProgram(specs=self.QPS_SPECS)
        qr = QP_program.get_quantum_register("qname")
        cr = QP_program.get_classical_register("cname")
        qc2 = QP_program.create_circuit("qc2", [qr], [cr])
        qc3 = QP_program.create_circuit("qc3", [qr], [cr])
        qc2.h(qr[0])
        qc2.cx(qr[0], qr[1])
        qc2.cx(qr[0], qr[2])
        qc3.h(qr)
        qc2.measure(qr, cr)
        qc3.measure(qr, cr)
        circuits = ['qc2', 'qc3']
        shots = 1024  # the number of shots in the experiment.
        backend = 'local_qasm_simulator'
        qobj_list = [ QP_program.compile(circuits, backend=backend, shots=shots,
                      seed=88),
                      QP_program.compile(circuits, backend=backend, shots=shots,
                      seed=88),
                      QP_program.compile(circuits, backend=backend, shots=shots,
                      seed=88),
                      QP_program.compile(circuits, backend=backend, shots=shots,
                      seed=88) ]

        def _jobs_done_callback(results):
            for result in results:
                counts2 = result.get_counts('qc2')
                counts3 = result.get_counts('qc3')
                self.assertEqual(counts2, {'000': 518, '111': 506})
                self.assertEqual(counts3, {'001': 119, '111': 129, '110': 134,
                                           '100': 117, '000': 129, '101': 126,
                                           '010': 145, '011': 125})

        results = QP_program.run_batch_async(qobj_list, 
                                             callback=_jobs_done_callback)

    def test_combine_results(self):
        """Test run.

        If all correct should the data.
        """
        QP_program = QuantumProgram()
        qr = QP_program.create_quantum_register("qr", 1)
        cr = QP_program.create_classical_register("cr", 1)
        qc1 = QP_program.create_circuit("qc1", [qr], [cr])
        qc2 = QP_program.create_circuit("qc2", [qr], [cr])
        qc1.measure(qr[0], cr[0])
        qc2.x(qr[0])
        qc2.measure(qr[0], cr[0])
        shots = 1024  # the number of shots in the experiment.
        backend = 'local_qasm_simulator'
        res1 = QP_program.execute(['qc1'], backend=backend, shots=shots)
        res2 = QP_program.execute(['qc2'], backend=backend, shots=shots)
        counts1 = res1.get_counts('qc1')
        counts2 = res2.get_counts('qc2')
        res1 += res2  # combine results
        counts12 = [res1.get_counts('qc1'), res1.get_counts('qc2')]
        self.assertEqual(counts12, [counts1, counts2])

    def test_local_qasm_simulator(self):
        """Test execute.

        If all correct should the data.
        """
        QP_program = QuantumProgram(specs=self.QPS_SPECS)
        qr = QP_program.get_quantum_register("qname")
        cr = QP_program.get_classical_register("cname")
        qc2 = QP_program.create_circuit("qc2", [qr], [cr])
        qc3 = QP_program.create_circuit("qc3", [qr], [cr])
        qc2.h(qr[0])
        qc2.cx(qr[0], qr[1])
        qc2.cx(qr[0], qr[2])
        qc3.h(qr)
        qc2.measure(qr[0], cr[0])
        qc3.measure(qr[0], cr[0])
        qc2.measure(qr[1], cr[1])
        qc3.measure(qr[1], cr[1])
        qc2.measure(qr[2], cr[2])
        qc3.measure(qr[2], cr[2])
        circuits = ['qc2', 'qc3']
        shots = 1024  # the number of shots in the experiment.
        backend = 'local_qasm_simulator'
        out = QP_program.execute(circuits, backend=backend, shots=shots,
                                 seed=88)
        results2 = out.get_counts('qc2')
        results3 = out.get_counts('qc3')
        self.log.info(results3)
        self.assertEqual(results2, {'000': 518, '111': 506})
        self.assertEqual(results3, {'001': 119, '111': 129, '110': 134,
                                    '100': 117, '000': 129, '101': 126,
                                    '010': 145, '011': 125})

    def test_local_qasm_simulator_one_shot(self):
        """Test sinlge shot of local simulator .

        If all correct should the quantum state.
        """
        QP_program = QuantumProgram(specs=self.QPS_SPECS)
        qr = QP_program.get_quantum_register("qname")
        cr = QP_program.get_classical_register("cname")
        qc2 = QP_program.create_circuit("qc2", [qr], [cr])
        qc3 = QP_program.create_circuit("qc3", [qr], [cr])
        qc2.h(qr[0])
        qc3.h(qr[0])
        qc3.cx(qr[0], qr[1])
        qc3.cx(qr[0], qr[2])
        circuits = ['qc2', 'qc3']
        backend = 'local_qasm_simulator'  # the backend to run on
        shots = 1  # the number of shots in the experiment.
        result = QP_program.execute(circuits, backend=backend, shots=shots,
                                    seed=9)
        quantum_state = np.array([0.70710678+0.j, 0.70710678+0.j,
                                  0.00000000+0.j, 0.00000000+0.j,
                                  0.00000000+0.j, 0.00000000+0.j,
                                  0.00000000+0.j, 0.00000000+0.j])
        norm = np.dot(np.conj(quantum_state),
                      result.get_data('qc2')['quantum_state'])
        self.assertAlmostEqual(norm, 1)
        quantum_state = np.array([0.70710678+0.j, 0+0.j,
                                  0.00000000+0.j, 0.00000000+0.j,
                                  0.00000000+0.j, 0.00000000+0.j,
                                  0.00000000+0.j, 0.70710678+0.j])
        norm = np.dot(np.conj(quantum_state),
                      result.get_data('qc3')['quantum_state'])
        self.assertAlmostEqual(norm, 1)

    def test_local_unitary_simulator(self):
        """Test unitary simulator.

        If all correct should the h otimes h and cx.
        """
        QP_program = QuantumProgram()
        q = QP_program.create_quantum_register("q", 2, verbose=False)
        c = QP_program.create_classical_register("c", 2, verbose=False)
        qc1 = QP_program.create_circuit("qc1", [q], [c])
        qc2 = QP_program.create_circuit("qc2", [q], [c])
        qc1.h(q)
        qc2.cx(q[0], q[1])
        circuits = ['qc1', 'qc2']
        backend = 'local_unitary_simulator'  # the backend to run on
        result = QP_program.execute(circuits, backend=backend)
        unitary1 = result.get_data('qc1')['unitary']
        unitary2 = result.get_data('qc2')['unitary']
        unitaryreal1 = np.array([[0.5, 0.5, 0.5, 0.5], [0.5, -0.5, 0.5, -0.5],
                                 [0.5, 0.5, -0.5, -0.5],
                                 [0.5, -0.5, -0.5, 0.5]])
        unitaryreal2 = np.array([[1,  0,  0, 0], [0, 0,  0,  1],
                                 [0.,  0, 1, 0], [0,  1,  0,  0]])
        norm1 = np.trace(np.dot(np.transpose(np.conj(unitaryreal1)), unitary1))
        norm2 = np.trace(np.dot(np.transpose(np.conj(unitaryreal2)), unitary2))
        self.assertAlmostEqual(norm1, 4)
        self.assertAlmostEqual(norm2, 4)

    def test_run_program_map(self):
        """Test run_program_map.

        If all correct should return 10010.
        """
        QP_program = QuantumProgram()
        backend = 'local_qasm_simulator'  # the backend to run on
        shots = 100  # the number of shots in the experiment.
        max_credits = 3
        coupling_map = {0: [1], 1: [2], 2: [3], 3: [4]}
        initial_layout = {("q", 0): ("q", 0), ("q", 1): ("q", 1),
                          ("q", 2): ("q", 2), ("q", 3): ("q", 3),
                          ("q", 4): ("q", 4)}
        QP_program.load_qasm_file(QASM_FILE_PATH_2, name="circuit-dev")
        circuits = ["circuit-dev"]
        qobj = QP_program.compile(circuits, backend=backend, shots=shots,
                                  max_credits=max_credits, seed=65,
                                  coupling_map=coupling_map,
                                  initial_layout=initial_layout)
        result = QP_program.run(qobj)
        self.assertEqual(result.get_counts("circuit-dev"), {'10010': 100})

    def test_execute_program_map(self):
        """Test execute_program_map.

        If all correct should return 10010.
        """
        QP_program = QuantumProgram()
        backend = 'local_qasm_simulator'  # the backend to run on
        shots = 100  # the number of shots in the experiment.
        max_credits = 3
        coupling_map = {0: [1], 1: [2], 2: [3], 3: [4]}
        initial_layout = {("q", 0): ("q", 0), ("q", 1): ("q", 1),
                          ("q", 2): ("q", 2), ("q", 3): ("q", 3),
                          ("q", 4): ("q", 4)}
        QP_program.load_qasm_file(QASM_FILE_PATH_2, "circuit-dev")
        circuits = ["circuit-dev"]
        result = QP_program.execute(circuits, backend=backend, shots=shots,
                                    max_credits=max_credits,
                                    coupling_map=coupling_map,
                                    initial_layout=initial_layout, seed=5455)
        self.assertEqual(result.get_counts("circuit-dev"), {'10010': 100})

    def test_average_data(self):
        """Test average_data.

        If all correct should return the data.
        """
        QP_program = QuantumProgram()
        q = QP_program.create_quantum_register("q", 2, verbose=False)
        c = QP_program.create_classical_register("c", 2, verbose=False)
        qc = QP_program.create_circuit("qc", [q], [c])
        qc.h(q[0])
        qc.cx(q[0], q[1])
        qc.measure(q[0], c[0])
        qc.measure(q[1], c[1])
        circuits = ['qc']
        shots = 10000  # the number of shots in the experiment.
        backend = 'local_qasm_simulator'
        results = QP_program.execute(circuits, backend=backend, shots=shots)
        observable = {"00": 1, "11": 1, "01": -1, "10": -1}
        meanzz = results.average_data("qc", observable)
        observable = {"00": 1, "11": -1, "01": 1, "10": -1}
        meanzi = results.average_data("qc", observable)
        observable = {"00": 1, "11": -1, "01": -1, "10": 1}
        meaniz = results.average_data("qc", observable)
        self.assertAlmostEqual(meanzz,  1, places=1)
        self.assertAlmostEqual(meanzi,  0, places=1)
        self.assertAlmostEqual(meaniz,  0, places=1)

    @unittest.skipIf(TRAVIS_FORK_PULL_REQUEST, 'Travis fork pull request')
    def test_execute_one_circuit_simulator_online(self):
        """Test execute_one_circuit_simulator_online.

        If all correct should return the data.
        """
        QP_program = QuantumProgram()
        qr = QP_program.create_quantum_register("q", 1, verbose=False)
        cr = QP_program.create_classical_register("c", 1, verbose=False)
        qc = QP_program.create_circuit("qc", [qr], [cr])
        qc.h(qr[0])
        qc.measure(qr[0], cr[0])
        shots = 1024  # the number of shots in the experiment.
        QP_program.set_api(QE_TOKEN, QE_URL)
        backend = QP_program.online_simulators()[0]
        # print(backend)
        result = QP_program.execute(['qc'], backend=backend,
                                    shots=shots, max_credits=3, silent=True,
                                    seed=73846087)
        counts = result.get_counts('qc')
        self.assertEqual(counts, {'0': 498, '1': 526})

    @unittest.skipIf(TRAVIS_FORK_PULL_REQUEST, 'Travis fork pull request')
    def test_simulator_online_size(self):
        """Test test_simulator_online_size.

        If all correct should return the data.
        """
        QP_program = QuantumProgram()
        qr = QP_program.create_quantum_register("q", 25, verbose=False)
        cr = QP_program.create_classical_register("c", 25, verbose=False)
        qc = QP_program.create_circuit("qc", [qr], [cr])
        qc.h(qr)
        qc.measure(qr, cr)
        shots = 1  # the number of shots in the experiment.
        QP_program.set_api(QE_TOKEN, QE_URL)
        backend = 'ibmqx_qasm_simulator'
        result = QP_program.execute(['qc'], backend=backend,
                                    shots=shots, max_credits=3,
                                    silent=True, seed=73846087)
        self.assertEqual(result.get_error(), "device register size must be <= 24")


    @unittest.skipIf(TRAVIS_FORK_PULL_REQUEST, 'Travis fork pull request')
    def test_execute_several_circuits_simulator_online(self):
        """Test execute_several_circuits_simulator_online.

        If all correct should return the data.
        """
        QP_program = QuantumProgram()
        qr = QP_program.create_quantum_register("q", 2, verbose=False)
        cr = QP_program.create_classical_register("c", 2, verbose=False)
        qc1 = QP_program.create_circuit("qc1", [qr], [cr])
        qc2 = QP_program.create_circuit("qc2", [qr], [cr])
        qc1.h(qr)
        qc2.h(qr[0])
        qc2.cx(qr[0], qr[1])
        qc1.measure(qr[0], cr[0])
        qc1.measure(qr[1], cr[1])
        qc2.measure(qr[0], cr[0])
        qc2.measure(qr[1], cr[1])
        circuits = ['qc1', 'qc2']
        shots = 1024  # the number of shots in the experiment.
        QP_program.set_api(QE_TOKEN, QE_URL)
        backend = QP_program.online_simulators()[0]
        result = QP_program.execute(circuits, backend=backend, shots=shots,
                                    max_credits=3, silent=True,
                                    seed=1287126141)
        counts1 = result.get_counts('qc1')
        counts2 = result.get_counts('qc2')
        self.assertEqual(counts1,  {'10': 277, '11': 238, '01': 258,
                                    '00': 251})
        self.assertEqual(counts2, {'11': 515, '00': 509})

    @unittest.skipIf(TRAVIS_FORK_PULL_REQUEST, 'Travis fork pull request')
    def test_execute_one_circuit_real_online(self):
        """Test execute_one_circuit_real_online.

        If all correct should return a result object
        """
        QP_program = QuantumProgram()
        qr = QP_program.create_quantum_register("qr", 1, verbose=False)
        cr = QP_program.create_classical_register("cr", 1, verbose=False)
        qc = QP_program.create_circuit("circuitName", [qr], [cr])
        qc.h(qr)
        qc.measure(qr[0], cr[0])
        QP_program.set_api(QE_TOKEN, QE_URL)
        backend = 'ibmqx_qasm_simulator'
        shots = 1  # the number of shots in the experiment.
        status = QP_program.get_backend_status(backend)
        if status['available'] is False:
            pass
        else:
            result = QP_program.execute(['circuitName'], backend=backend,
                                        shots=shots, max_credits=3)
            self.assertIsInstance(result, Result)

    def test_local_qasm_simulator_two_registers(self):
        """Test local_qasm_simulator_two_registers.

        If all correct should the data.
        """
        QP_program = QuantumProgram()
        q1 = QP_program.create_quantum_register("q1", 2, verbose=False)
        c1 = QP_program.create_classical_register("c1", 2, verbose=False)
        q2 = QP_program.create_quantum_register("q2", 2, verbose=False)
        c2 = QP_program.create_classical_register("c2", 2, verbose=False)
        qc1 = QP_program.create_circuit("qc1", [q1, q2], [c1, c2])
        qc2 = QP_program.create_circuit("qc2", [q1, q2], [c1, c2])

        qc1.x(q1[0])
        qc2.x(q2[1])
        qc1.measure(q1[0], c1[0])
        qc1.measure(q1[1], c1[1])
        qc1.measure(q2[0], c2[0])
        qc1.measure(q2[1], c2[1])
        qc2.measure(q1[0], c1[0])
        qc2.measure(q1[1], c1[1])
        qc2.measure(q2[0], c2[0])
        qc2.measure(q2[1], c2[1])
        circuits = ['qc1', 'qc2']
        shots = 1024  # the number of shots in the experiment.
        backend = 'local_qasm_simulator'
        result = QP_program.execute(circuits, backend=backend, shots=shots,
                                    seed=8458)
        result1 = result.get_counts('qc1')
        result2 = result.get_counts('qc2')
        self.assertEqual(result1, {'00 01': 1024})
        self.assertEqual(result2, {'10 00': 1024})

    @unittest.skipIf(TRAVIS_FORK_PULL_REQUEST, 'Travis fork pull request')
    def test_online_qasm_simulator_two_registers(self):
        """Test online_qasm_simulator_two_registers.

        If all correct should the data.
        """
        QP_program = QuantumProgram()
        q1 = QP_program.create_quantum_register("q1", 2, verbose=False)
        c1 = QP_program.create_classical_register("c1", 2, verbose=False)
        q2 = QP_program.create_quantum_register("q2", 2, verbose=False)
        c2 = QP_program.create_classical_register("c2", 2, verbose=False)
        qc1 = QP_program.create_circuit("qc1", [q1, q2], [c1, c2])
        qc2 = QP_program.create_circuit("qc2", [q1, q2], [c1, c2])

        qc1.x(q1[0])
        qc2.x(q2[1])
        qc1.measure(q1[0], c1[0])
        qc1.measure(q1[1], c1[1])
        qc1.measure(q2[0], c2[0])
        qc1.measure(q2[1], c2[1])
        qc2.measure(q1[0], c1[0])
        qc2.measure(q1[1], c1[1])
        qc2.measure(q2[0], c2[0])
        qc2.measure(q2[1], c2[1])
        circuits = ['qc1', 'qc2']
        shots = 1024  # the number of shots in the experiment.
        QP_program.set_api(QE_TOKEN, QE_URL)
        backend = QP_program.online_simulators()[0]
        result = QP_program.execute(circuits, backend=backend, shots=shots,
                                    seed=8458)
        result1 = result.get_counts('qc1')
        result2 = result.get_counts('qc2')
        self.assertEqual(result1, {'00 01': 1024})
        self.assertEqual(result2, {'10 00': 1024})


    ###############################################################
    # More test cases for interesting examples
    ###############################################################

    def test_add_circuit(self):
        """Test add two circuits.

        If all correct should return the data
        """
        QP_program = QuantumProgram()
        qr = QP_program.create_quantum_register("qr", 2, verbose=False)
        cr = QP_program.create_classical_register("cr", 2, verbose=False)
        qc1 = QP_program.create_circuit("qc1", [qr], [cr])
        qc2 = QP_program.create_circuit("qc2", [qr], [cr])
        qc1.h(qr[0])
        qc1.measure(qr[0], cr[0])
        qc2.measure(qr[1], cr[1])
        new_circuit = qc1 + qc2
        QP_program.add_circuit('new_circuit', new_circuit)
        # new_circuit.measure(qr[0], cr[0])
        circuits = ['new_circuit']
        backend = 'local_qasm_simulator'  # the backend to run on
        shots = 1024  # the number of shots in the experiment.
        result = QP_program.execute(circuits, backend=backend, shots=shots,
                                    seed=78)
        # print(QP_program.get_qasm('new_circuit'))
        self.assertEqual(result.get_counts('new_circuit'),
                         {'00': 505, '01': 519})

    def test_add_circuit_fail(self):
        """Test add two circuits fail.

        If the circuits have different registers it should return a QISKitError
        """
        QP_program = QuantumProgram()
        qr = QP_program.create_quantum_register("qr", 1, verbose=False)
        cr = QP_program.create_classical_register("cr", 1, verbose=False)
        q = QP_program.create_quantum_register("q", 1, verbose=False)
        c = QP_program.create_classical_register("c", 1, verbose=False)
        qc1 = QP_program.create_circuit("qc1", [qr], [cr])
        qc2 = QP_program.create_circuit("qc2", [q], [c])
        qc1.h(qr[0])
        qc1.measure(qr[0], cr[0])
        qc2.measure(q[0], c[0])
        # new_circuit = qc1 + qc2
        self.assertRaises(QISKitError, qc1.__add__, qc2)

    def test_example_multiple_compile(self):
        """Test a toy example compiling multiple circuits.

        Pass if the results are correct.
        """
        coupling_map = {0: [1, 2],
                        1: [2],
                        2: [],
                        3: [2, 4],
                        4: [2]}
        QPS_SPECS = {
            "circuits": [{
                "name": "ghz",
                "quantum_registers": [{
                    "name": "q",
                    "size": 5
                }],
                "classical_registers": [{
                    "name": "c",
                    "size": 5}
                ]}, {
                "name": "bell",
                "quantum_registers": [{
                    "name": "q",
                    "size": 5
                }],
                "classical_registers": [{
                    "name": "c",
                    "size": 5
                }]}
            ]
        }
        qp = QuantumProgram(specs=QPS_SPECS)
        ghz = qp.get_circuit("ghz")
        bell = qp.get_circuit("bell")
        q = qp.get_quantum_register("q")
        c = qp.get_classical_register("c")
        # Create a GHZ state
        ghz.h(q[0])
        for i in range(4):
            ghz.cx(q[i], q[i+1])
        # Insert a barrier before measurement
        ghz.barrier()
        # Measure all of the qubits in the standard basis
        for i in range(5):
            ghz.measure(q[i], c[i])
        # Create a Bell state
        bell.h(q[0])
        bell.cx(q[0], q[1])
        bell.barrier()
        bell.measure(q[0], c[0])
        bell.measure(q[1], c[1])
        bellobj = qp.compile(["bell"], backend='local_qasm_simulator',
                             shots=2048, seed=10)
        ghzobj = qp.compile(["ghz"], backend='local_qasm_simulator',
                            shots=2048, coupling_map=coupling_map,
                            seed=10)
        bellresult = qp.run(bellobj)
        ghzresult = qp.run(ghzobj)
        self.log.info(bellresult.get_counts("bell"))
        self.log.info(ghzresult.get_counts("ghz"))
        self.assertEqual(bellresult.get_counts("bell"),
                         {'00000': 1034, '00011': 1014})
        self.assertEqual(ghzresult.get_counts("ghz"),
                         {'00000': 1047, '11111': 1001})

    @unittest.skipIf(TRAVIS_FORK_PULL_REQUEST, 'Travis fork pull request')
    def test_example_swap_bits(self):
        """Test a toy example swapping a set bit around.

        Uses the mapper. Pass if results are correct.
        """
        backend = "ibmqx_qasm_simulator"
        coupling_map = {0: [1, 8], 1: [2, 9], 2: [3, 10], 3: [4, 11],
                        4: [5, 12], 5: [6, 13], 6: [7, 14], 7: [15], 8: [9],
                        9: [10], 10: [11], 11: [12], 12: [13], 13: [14],
                        14: [15]}

        def swap(qc, q0, q1):
            """Swap gate."""
            qc.cx(q0, q1)
            qc.cx(q1, q0)
            qc.cx(q0, q1)
        n = 3  # make this at least 3
        QPS_SPECS = {
            "circuits": [{
                "name": "swapping",
                "quantum_registers": [{
                    "name": "q",
                    "size": n},
                    {"name": "r",
                     "size": n}
                ],
                "classical_registers": [
                    {"name": "ans",
                     "size": 2*n},
                ]
            }]
        }
        qp = QuantumProgram(specs=QPS_SPECS)
        qp.set_api(QE_TOKEN, QE_URL)
        if backend not in qp.online_simulators():
            return
        qc = qp.get_circuit("swapping")
        q = qp.get_quantum_register("q")
        r = qp.get_quantum_register("r")
        ans = qp.get_classical_register("ans")
        # Set the first bit of q
        qc.x(q[0])
        # Swap the set bit
        swap(qc, q[0], q[n-1])
        swap(qc, q[n-1], r[n-1])
        swap(qc, r[n-1], q[1])
        swap(qc, q[1], r[1])
        # Insert a barrier before measurement
        qc.barrier()
        # Measure all of the qubits in the standard basis
        for j in range(n):
            qc.measure(q[j], ans[j])
            qc.measure(r[j], ans[j+n])
        # First version: no mapping
        result = qp.execute(["swapping"], backend=backend,
                            coupling_map=None, shots=1024,
                            seed=14)
        self.assertEqual(result.get_counts("swapping"),
                         {'010000': 1024})
        # Second version: map to coupling graph
        result = qp.execute(["swapping"], backend=backend,
                            coupling_map=coupling_map, shots=1024,
                            seed=14)
        self.assertEqual(result.get_counts("swapping"),
                         {'010000': 1024})


    def test_offline(self):
        import string
        import random
        qp = QuantumProgram()
        FAKE_TOKEN = 'thistokenisnotgoingtobesentnowhere'
        FAKE_URL = 'http://{0}.com'.format(
            ''.join(random.choice(string.ascii_lowercase) for _ in range(63))
        )
        # SDK will throw ConnectionError on every call that implies a connection
        self.assertRaises(ConnectionError, qp.set_api, FAKE_TOKEN, FAKE_URL)


if __name__ == '__main__':
    unittest.main(verbosity=2)<|MERGE_RESOLUTION|>--- conflicted
+++ resolved
@@ -592,13 +592,8 @@
 
         If all correct some should exists (even if ofline).
         """
-<<<<<<< HEAD
         QP_program = QuantumProgram(specs=QPS_SPECS)
         local_backends = qiskit.backends.local_backends()
-=======
-        QP_program = QuantumProgram(specs=self.QPS_SPECS)
-        local_backends = QP_program.local_backends()
->>>>>>> 03222c96
         self.assertTrue(local_backends)
 
     @unittest.skipIf(TRAVIS_FORK_PULL_REQUEST, 'Travis fork pull request')
@@ -663,17 +658,11 @@
         If all correct should return configuration for the
         local_qasm_simulator.
         """
-<<<<<<< HEAD
         qp = QuantumProgram(specs=QPS_SPECS)
         config_keys = {'name', 'simulator', 'local', 'description',
                        'coupling_map', 'basis_gates'}
         backend_config = qp.get_backend_configuration("local_qasm_simulator")
         self.assertTrue(config_keys < backend_config.keys())
-=======
-        qp = QuantumProgram(specs=self.QPS_SPECS)
-        test = len(qp.get_backend_configuration("local_qasm_simulator"))
-        self.assertEqual(test, 6)
->>>>>>> 03222c96
 
     def test_get_backend_configuration_fail(self):
         """Test get_backend_configuration fail.
